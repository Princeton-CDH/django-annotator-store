<div class="media">
  <a class="pull-left" href="{% url 'books:volume' obj.pid %}">
    {% if obj.hasPrimaryImage %}
      <img class="media-object" src="{% url 'books:page-mini-thumb' obj.hasPrimaryImage %}"/>
    {% endif %}
  </a>

    {% if obj.score %}
    {# display numerical score in debug mode #}
    <div class="col-xs-1 pull-right">
        <div class="progress">
            <div class="progress-bar" role="progressbar" aria-valuenow="{{ obj.score }}" aria-valuemin="0" aria-valuemax="1.5" style="width:{% widthratio obj.score 1 90 %}%"> </div>
        </div>
        {% if debug %}<p class="pull-right">{{ obj.score }}</p>{% endif %}
    </div>
    {% endif %}
<<<<<<< HEAD

  <div class="media-body">
    <h4 class="media-heading">
        <a href="{% url 'books:volume' obj.pid %}">{{ obj.title|truncatechars:100 }}</a>
        {% if obj.volume %}[{{ obj.volume }}]{% endif %}
        {% if obj.date %}({{ obj.date|join:', ' }}){% endif %}
    </h4>
    <p>{{ obj.creator|join:'; ' }}</p>

    <a href="{% url 'books:pdf' obj.pid %}" title="PDF for {{ obj.title|truncatechars:100 }} {{ obj.volume|default:'' }}"><span class="glyphicon glyphicon-file"></span></a>

    {# link to voyant with full document plain text as input; preset english stopwords for english texts #}
    <a href="http://voyant-tools.org/?input={{ obj.fulltext_absolute_url }}{% if "eng" in obj.language %}&amp;stopList=stop.en.taporware.txt{% endif %}"
       title="send text to Voyant" target="_blank">
       <button class="btn btn-default btn-xs">
       Send to Voyant
        <span class="glyphicon glyphicon-send"></span>
    </button>
    </a>
=======
    <b>{{ obj.title|truncatechars:100 }}</b>
    {% if obj.volume %}[{{ obj.volume }}]{% endif %}
    {% if obj.date %}({{ obj.date|join:', ' }}){% endif %}
    <a class="btn btn-primary btn-xs" href="{% url 'books:pdf' obj.pid %}" title="PDF for {{ obj.title|truncatechars:100 }} {{ obj.volume|default:'' }}">
        <span class="glyphicon glyphicon-file"></span>
        <span>View PDF</span>
    </a>

    {# link to voyant with full document plain text as input; preset english stopwords for english texts #}
    <a href="http://voyant-tools.org/?input={{ obj.fulltext_absolute_url }}{% if "eng" in obj.language %}&amp;stopList=stop.en.taporware.txt{% endif %}"
       title="send text to Voyant" target="_blank" class="btn btn-default btn-xs">
            <span class="glyphicon glyphicon-send"></span>
            <span>Send to Voyant</span>
     </a>
     <p>{{ obj.creator|join:'; ' }}</p>
>>>>>>> 85979b9d

    <abbr class="unapi-id" title="{{ obj.pid }}"></abbr>
  </div>
</div>



<|MERGE_RESOLUTION|>--- conflicted
+++ resolved
@@ -14,7 +14,6 @@
         {% if debug %}<p class="pull-right">{{ obj.score }}</p>{% endif %}
     </div>
     {% endif %}
-<<<<<<< HEAD
 
   <div class="media-body">
     <h4 class="media-heading">
@@ -24,20 +23,6 @@
     </h4>
     <p>{{ obj.creator|join:'; ' }}</p>
 
-    <a href="{% url 'books:pdf' obj.pid %}" title="PDF for {{ obj.title|truncatechars:100 }} {{ obj.volume|default:'' }}"><span class="glyphicon glyphicon-file"></span></a>
-
-    {# link to voyant with full document plain text as input; preset english stopwords for english texts #}
-    <a href="http://voyant-tools.org/?input={{ obj.fulltext_absolute_url }}{% if "eng" in obj.language %}&amp;stopList=stop.en.taporware.txt{% endif %}"
-       title="send text to Voyant" target="_blank">
-       <button class="btn btn-default btn-xs">
-       Send to Voyant
-        <span class="glyphicon glyphicon-send"></span>
-    </button>
-    </a>
-=======
-    <b>{{ obj.title|truncatechars:100 }}</b>
-    {% if obj.volume %}[{{ obj.volume }}]{% endif %}
-    {% if obj.date %}({{ obj.date|join:', ' }}){% endif %}
     <a class="btn btn-primary btn-xs" href="{% url 'books:pdf' obj.pid %}" title="PDF for {{ obj.title|truncatechars:100 }} {{ obj.volume|default:'' }}">
         <span class="glyphicon glyphicon-file"></span>
         <span>View PDF</span>
@@ -49,8 +34,6 @@
             <span class="glyphicon glyphicon-send"></span>
             <span>Send to Voyant</span>
      </a>
-     <p>{{ obj.creator|join:'; ' }}</p>
->>>>>>> 85979b9d
 
     <abbr class="unapi-id" title="{{ obj.pid }}"></abbr>
   </div>
