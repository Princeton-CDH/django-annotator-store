{% extends 'site_base.html' %}
{% load humanize %} {% load widget_tweaks %}

{% block page-subtitle %} | Search Results{% endblock %}

{% block head_extras %}
<link rel="unapi-server" type="application/xml" title="unAPI" href="{% url 'books:unapi' %}" />
{% endblock %}

{% block content %}
<div class="container">
    <header class="page-header">
        <h1>Search Results</h1>

      {% if form.errors %}
      <div class="bg-warning">
        {{ form.errors.keyword }}
      </div>
      {% endif %}

      {# fixme: possibly have snippet for navbar search and this one? #}
      <div class="row">
        <div class="col-xs-12 col-md-8 col-md-offset-2">
          <form class="search-bar" role="form" method="GET" action="{% url 'books:search' %}">
            <label class="sr-only" for="{{ form.keyword.name }}">{{ form.keyword.label }}</label>
            <div class="input-group">
              {% render_field form.keyword class+="form-control keyword" placeholder="Search" %}
              <span class="input-group-btn">
                <button class="btn" type="submit"><span class="glyphicon glyphicon-search"></span></button>
              </span>
            </div><!-- /input-group -->
          </form>
        </div>
      </div>

    {% if filters %}

      <div class="facets active-filters">
        <ul class="nav nav-pills">
         {% for field, val, rm_link in filters %}
           <li><a href="#" class="disabled pill-text">with {{field}}:</a></li>
           <li><a href="?{{ rm_link }}">{{ val }} <span class="glyphicon glyphicon-remove"></span></a></li>
         {% endfor %}
       </ul>
    {% endif %}

        {% if not form.errors %}
          {% if items.paginator.count %}
          <h2 class="section-heading">{{ items.paginator.count|intcomma }} volume{{ items.paginator.count|pluralize }} found</h2>

            {% if items.has_other_pages and items.object_list|length > 1 %}
            <p class="lead">
              displaying {{ items.start_index|intcomma }} - {{ items.end_index|intcomma }}
            </p>

            {% endif %}
            {# if more than one item on this page, display range of results #}

          {% else %}
          <h2 id="no-results-found">No results for your search terms.</h2>
          {% endif %} {# no results #}
        {% endif %} {# valid form #}
    </header>
    <section>
      {% include "snippets/coverlist_toggle.html" with start='list' %}

      {% if facets.collection %}
<<<<<<< HEAD
      <p>Filter results by collection:</p>
      <ul class="nav nav-pills">
        {% for label, count in facets.collection %}
        <li><a class="text-center" href="?{{ url_params }}&amp;collection={{ label|urlencode }}">{{ label }}
            <small>({{ count }})</small></a> </li>
        {% endfor %}
      </ul>
      <hr/>
=======
      <div class="facets">
        <p>Filter results by collection:</p>
        <ul class="nav nav-pills">
          {% for label, count in facets.collection %}
          <li><a class="text-center" href="?{{ url_params }}&amp;collection={{ label }}">{{ label }}
              <small>({{ count|intcomma }})</small></a> </li>
          {% endfor %}
        </ul>
      </div>
>>>>>>> fd194924
      {% endif %}

      {% if items %} {# results to display #}
        {% include 'books/snippets/show_volumes.html' %}
      {% endif %}

    {% if items.has_other_pages %}
    {% include 'eultheme/snippets/pagination_all_pages.html' with results=items %}
    {% endif %}

    </section>
</div>
{% endblock %}<|MERGE_RESOLUTION|>--- conflicted
+++ resolved
@@ -65,16 +65,6 @@
       {% include "snippets/coverlist_toggle.html" with start='list' %}
 
       {% if facets.collection %}
-<<<<<<< HEAD
-      <p>Filter results by collection:</p>
-      <ul class="nav nav-pills">
-        {% for label, count in facets.collection %}
-        <li><a class="text-center" href="?{{ url_params }}&amp;collection={{ label|urlencode }}">{{ label }}
-            <small>({{ count }})</small></a> </li>
-        {% endfor %}
-      </ul>
-      <hr/>
-=======
       <div class="facets">
         <p>Filter results by collection:</p>
         <ul class="nav nav-pills">
@@ -84,7 +74,6 @@
           {% endfor %}
         </ul>
       </div>
->>>>>>> fd194924
       {% endif %}
 
       {% if items %} {# results to display #}
