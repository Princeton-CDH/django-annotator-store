from django.conf.urls import patterns, url
from django.views.generic.base import RedirectView

from readux.books import views

urlpatterns = patterns('',
    url(r'^$', views.search, name='search'),
    url(r'^covers/$', views.search, {'mode': 'covers'}, name='search-covers'),
    url(r'^unapi/$', views.unapi, name='unapi'),
    url(r'^(?P<pid>[^/]+)/$', views.volume, name='volume'),
    url(r'^(?P<pid>[^/]+)/pdf/$', views.pdf, name='pdf'),
    url(r'^(?P<pid>[^/]+)/ocr/$', views.ocr, name='ocr'),
    url(r'^(?P<pid>[^/]+)/text/$', views.text, name='text'),
    url(r'^(?P<pid>[^/]+)/pages/$', views.volume_pages, name='pages'),

    # NOTE: would be nice to put individual pages under volume pid, but makes it hard to generate
    # target url when minting ark for ingest..
    # url(r'^(?P<vol_pid>[^/]+)/pages/(?P<pid>[^/]+)/$', views.view_page, name='page'),
<<<<<<< HEAD
    url(r'^pages/(?P<pid>[^/]+)/$', views.view_page, name='page'),
    url(r'^pages/(?P<pid>[^/]+)/tei/$', views.page_tei, name='page-tei'),
    url(r'^pages/(?P<pid>[^/]+)/ocr/$', views.page_ocr, name='page-ocr'),
=======
    url(r'^(?P<vol_pid>[^/]+)/pages/(?P<pid>[^/]+)/$', views.view_page, name='page'),
    url(r'^(?P<vol_pid>[^/]+)/pages/(?P<pid>[^/]+)/tei/$', views.page_tei, name='page-tei'),
>>>>>>> c544cdfd
    # redirect from TEI to tei so etiher one can be used
    url(r'^(?P<vol_pid>[^/]+)/pages/(?P<pid>[^/]+)/TEI/$', RedirectView.as_view(pattern_name='books:page-tei')),

    url(r'^(?P<vol_pid>[^/]+)/pages/(?P<pid>[^/]+)/thumbnail/$', views.page_image, {'mode': 'thumbnail'},
        name='page-thumbnail'),
    url(r'^(?P<vol_pid>[^/]+)/pages/(?P<pid>[^/]+)/thumbnail/mini/$', views.page_image, {'mode': 'mini-thumbnail'},
        name='page-mini-thumb'),
    url(r'^(?P<vol_pid>[^/]+)/pages/(?P<pid>[^/]+)/image/$', views.page_image, {'mode': 'single-page'},
        name='page-image'),
    url(r'^(?P<vol_pid>[^/]+)/pages/(?P<pid>[^/]+)/image/fs/$', views.page_image, {'mode': 'fullsize'},
        name='page-image-fs'),

    # redirect view for old page urls without volume pids
    url(r'pages/(?P<pid>[^/]+)/(?P<path>.*)$', views.page_redirect,
        name='old-pageurl-redirect')
)<|MERGE_RESOLUTION|>--- conflicted
+++ resolved
@@ -16,15 +16,9 @@
     # NOTE: would be nice to put individual pages under volume pid, but makes it hard to generate
     # target url when minting ark for ingest..
     # url(r'^(?P<vol_pid>[^/]+)/pages/(?P<pid>[^/]+)/$', views.view_page, name='page'),
-<<<<<<< HEAD
-    url(r'^pages/(?P<pid>[^/]+)/$', views.view_page, name='page'),
-    url(r'^pages/(?P<pid>[^/]+)/tei/$', views.page_tei, name='page-tei'),
-    url(r'^pages/(?P<pid>[^/]+)/ocr/$', views.page_ocr, name='page-ocr'),
-=======
     url(r'^(?P<vol_pid>[^/]+)/pages/(?P<pid>[^/]+)/$', views.view_page, name='page'),
     url(r'^(?P<vol_pid>[^/]+)/pages/(?P<pid>[^/]+)/tei/$', views.page_tei, name='page-tei'),
->>>>>>> c544cdfd
-    # redirect from TEI to tei so etiher one can be used
+    # redirect from TEI to tei so either one can be used
     url(r'^(?P<vol_pid>[^/]+)/pages/(?P<pid>[^/]+)/TEI/$', RedirectView.as_view(pattern_name='books:page-tei')),
 
     url(r'^(?P<vol_pid>[^/]+)/pages/(?P<pid>[^/]+)/thumbnail/$', views.page_image, {'mode': 'thumbnail'},
