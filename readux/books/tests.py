import os
from datetime import datetime
from django.conf import settings
from django.contrib.sites.models import Site
from django.core.paginator import Paginator
from django.core.urlresolvers import reverse
from django.test import TestCase
from mock import patch, Mock, NonCallableMock, NonCallableMagicMock
import rdflib
from rdflib import RDF

from eulxml.xmlmap import load_xmlobject_from_file
from eulfedora.server import Repository
from eulfedora.util import RequestFailed

from readux.books import abbyyocr
from readux.books.models import SolrVolume, Volume, Book, BIBO, DC

class SolrVolumeTest(TestCase):
    # primarily testing BaseVolume logic here

    def test_properties(self):
        ocm = 'ocn460678076'
        vol = 'V.1'
        noid = '1234'
        volume = SolrVolume(label='%s_%s' % (ocm, vol),
                         pid='testpid:%s' % noid)

        self.assertEqual(ocm, volume.control_key)
        self.assertEqual(vol, volume.volume)
        self.assertEqual(noid, volume.noid)

        # don't display volume zero
        vol = 'V.0'
        volume.data['label'] = '%s_%s' % (ocm, vol)
        self.assertEqual('', volume.volume)

        # should also work without volume info
        volume.data['label'] = ocm
        self.assertEqual(ocm, volume.control_key)
        self.assertEqual('', volume.volume)

    def test_fulltext_absolute_url(self):
        volume = SolrVolume(label='ocn460678076_V.1',
                         pid='testpid:1234')

        url = volume.fulltext_absolute_url()
        self.assert_(url.startswith('http://'))
        self.assert_(url.endswith(reverse('books:text', kwargs={'pid': volume.pid})))
        current_site = Site.objects.get_current()
        self.assert_(current_site.domain in url)

class VolumeTest(TestCase):

    def setUp(self):
        # use uningested objects for testing purposes
        repo = Repository()
        self.vol = repo.get_object(type=Volume)
        self.vol.label = 'ocn460678076_V.1'

    def test_ark_uri(self):
        ark_uri = 'http://pid.co/ark:/12345/ba45'
        self.vol.dc.content.identifier_list.extend([ark_uri, 'pid:ba45', 'otherid'])
        self.assertEqual(ark_uri, self.vol.ark_uri)

    def test_rdf_dc(self):
        # add metadata to test rdf generated
        ark_uri = 'http://pid.co/ark:/12345/ba45'
        self.vol.dc.content.identifier_list.append(ark_uri)
        self.vol.dc.content.title = 'Sunset, a novel'
        self.vol.dc.content.format = 'application/pdf'
        self.vol.dc.content.language = 'eng'
        self.vol.dc.content.rights = 'public domain'

        # NOTE: patching on class instead of instance because related object is a descriptor
        with patch.object(Volume, 'book', new=Mock(spec=Book)) as mockbook:

            mockbook.dc.content.creator_list = ['Author, Joe']
            mockbook.dc.content.date_list = ['1801', '2010']
            mockbook.dc.content.description_list = ['digitized edition', 'mystery novel']
            mockbook.dc.content.publisher = 'Nashville, Tenn. : Barbee &amp; Smith'
            mockbook.dc.content.relation_list = [
                'http://pid.co/ark:/12345/book',
                'http://pid.co/ark:/12345/volpdf'
            ]

            graph = self.vol.rdf_dc_graph()

            lit = rdflib.Literal

            uri = rdflib.URIRef(self.vol.ark_uri)
            self.assert_((uri, RDF.type, BIBO.book) in graph,
                'rdf graph type should be bibo:book')
            self.assert_((uri, DC.title, lit(self.vol.dc.content.title)) in graph,
                'title should be set as dc:title')
            self.assert_((uri, BIBO.volume, lit(self.vol.volume)) in graph,
                'volume label should be set as bibo:volume')
            self.assert_((uri, DC['format'], lit(self.vol.dc.content.format)) in graph,
                'format should be set as dc:format')
            self.assert_((uri, DC.language, lit(self.vol.dc.content.language)) in graph,
                'language should be set as dc:language')
            self.assert_((uri, DC.rights, lit(self.vol.dc.content.rights)) in graph,
                'rights should be set as dc:rights')
            for rel in self.vol.dc.content.relation_list:
                self.assert_((uri, DC.relation, lit(rel)) in graph,
                    'related item %s should be set as dc:relation' % rel)

            # metadata pulled from book obj because not present in volume
            self.assert_((uri, DC.creator, lit(mockbook.dc.content.creator_list[0])) in graph,
                'creator from book metadata should be set as dc:creator when not present in volume metadata')
            self.assert_((uri, DC.publisher, lit(mockbook.dc.content.publisher)) in graph,
                'publisher from book metadata should be set as dc:publisher when not present in volume metadata')
            # earliest date only
            self.assert_((uri, DC.date, lit('1801')) in graph,
                'earliest date 1801 from book metadata should be set as dc:date when not present in volume metadata')

            for d in mockbook.dc.content.description_list:
                self.assert_((uri, DC.description, lit(d)) in graph,
                    'description from book metadata should be set as dc:description when not present in volume metadata')

            # volume-level metadata should be used when present instead of book
            self.vol.dc.content.creator_list = ['Writer, Jane']
            self.vol.dc.content.date_list = ['1832', '2012']
            self.vol.dc.content.description_list = ['digital edition']
            self.vol.dc.content.publisher = 'So &amp; So Publishers'

            graph = self.vol.rdf_dc_graph()

        self.assert_((uri, DC.creator, lit(self.vol.dc.content.creator_list[0])) in graph,
            'creator from volume metadata should be set as dc:creator when present')
        self.assert_((uri, DC.publisher, lit(self.vol.dc.content.publisher)) in graph,
            'publisher from volume metadata should be set as dc:publisher when present')

        # earliest date *only* should be present
        self.assert_((uri, DC.date, lit('1832')) in graph,
            'earliest date 1832 from volume metadata should be set as dc:date when present')

        for d in self.vol.dc.content.description_list:
            self.assert_((uri, DC.description, lit(d)) in graph,
                'description from volume metadata should be set as dc:description when present')


class BookViewsTest(TestCase):

    @patch('readux.books.views.Repository')
    @patch('readux.books.views.raw_datastream')
    def test_pdf(self, mockraw_ds, mockrepo):
        mockobj = Mock()
        mockobj.pid = 'vol:1'
        mockobj.label = 'ocm30452349_1908'
        mockrepo.return_value.get_object.return_value = mockobj
        # to support for last modified conditional
        mockobj.pdf.created = datetime.now()

        pdf_url = reverse('books:pdf', kwargs={'pid': mockobj.pid})
        response = self.client.get(pdf_url)

        # only check custom logic implemented here, via mocks
        # (not testing eulfedora.views.raw_datastream logic)
        self.assertEqual(mockraw_ds.return_value.render(), response,
            'result of fedora raw_datastream should be returned')

        # can't check full call args because we can't match request
        args, kwargs = mockraw_ds.call_args

        # second arg should be pid
        self.assertEqual(mockobj.pid, args[1])
        # third arg should be datstream id
        self.assertEqual(Volume.pdf.id, args[2])
        # digital object class should be specified
        self.assertEqual(Volume, kwargs['type'])
        self.assertEqual(mockrepo.return_value, kwargs['repo'])
        self.assertEqual({'Content-Disposition': 'filename="%s.pdf"' % mockobj.label},
            kwargs['headers'])

        # volume with a space in the label
        mockobj.label = 'ocm30452349_1908 V0.1'
        response = self.client.get(pdf_url)
        args, kwargs = mockraw_ds.call_args
        content_disposition = kwargs['headers']['Content-Disposition']
        self.assertEqual('filename="%s.pdf"' % mockobj.label.replace(' ', '-'),
            content_disposition,
            'content disposition filename should not include spaces even if label does')

        # fedora error should 404
        mockresponse = Mock()
        mockresponse.status = 500
        mockresponse.reason = 'server error'
        mockraw_ds.side_effect = RequestFailed(mockresponse, '')
        response = self.client.get(pdf_url)
        expected, got = 404, response.status_code
        self.assertEqual(expected, got,
            'expected %s for %s when there is a fedora error, got %s' % \
            (expected, pdf_url, got))

    @patch('readux.books.views.Paginator', spec=Paginator)
    @patch('readux.books.views.solr_interface')
    def test_search(self, mocksolr_interface, mockpaginator):

        # no search terms - invalid form
        search_url = reverse('books:search')
        response = self.client.get(search_url)
        self.assertContains(response, 'Please enter one or more search terms')

        mocksolr = mocksolr_interface.return_value
        # simulate sunburnt's fluid interface
        mocksolr.query.return_value = mocksolr.query
        for method in ['query', 'facet_by', 'sort_by', 'field_limit',
                       'exclude', 'filter', 'join', 'paginate']:
            getattr(mocksolr.query, method).return_value = mocksolr.query

        # set up mock results for collection query and facet counts
        solr_result = NonCallableMagicMock(spec_set=['__iter__', 'facet_counts'])
        # *only* mock iter, to avoid weirdness with django templates & callables
        solr_result.__iter__.return_value = [
            {'pid': 'vol:1', 'title': 'Lecoq, the detective'},
            {'pid': 'vol:2', 'title': 'Mabel Meredith'},
        ]
        mocksolr.query.__iter__.return_value = iter(solr_result)
        mocksolr.count.return_value = 2
        # mock facets
        solr_result.facet_counts.facet_fields = {
            'collection_label_facet': [('Civil War Literature', 2), ('Yellowbacks', 4)]
        }

        # use a noncallable for the pagination result that is used in the template
        # because passing callables into django templates does weird things
        mockpage = NonCallableMock()
        mockpaginator.return_value.page.return_value = mockpage
        results = NonCallableMagicMock(spec=['__iter__', 'facet_counts'])
        results.__iter__.return_value = iter(solr_result)
        results.facet_counts.facet_fields = {
            'collection_label_facet': [('Emory Yearbooks', 1), ('Yellowbacks', 4)]
        }

        mockpage.object_list = results
        mockpage.has_other_pages = False
        mockpage.paginator.count = 2
        mockpage.paginator.page_range = [1]

        # query with search terms
        response = self.client.get(search_url, {'keyword': 'yellowbacks'})

        mocksolr.query.filter.assert_called_with(content_model=Volume.VOLUME_CONTENT_MODEL)
        # because of creator/title search boosting, actual query is a little difficult to test
        mocksolr.Q.assert_any_call('yellowbacks')
        mocksolr.Q.assert_any_call(creator='yellowbacks')
        mocksolr.Q.assert_any_call(title='yellowbacks')
        # not sure how to test query on Q|Q**3|Q**3
        mocksolr.query.field_limit.assert_called_with(['pid', 'title', 'label',
            'language', 'creator', 'date', 'hasPrimaryImage'], score=True)

        # check that unapi / zotero harvest is enabled
        self.assertContains(response,
            '<link rel="unapi-server" type="application/xml" title="unAPI" href="%s" />' % \
            reverse('books:unapi'),
            html=True,
            msg_prefix='link to unAPI server URL should be specified in header')

        # check that items are displayed
        for item in solr_result:
            self.assertContains(response, item['title'],
                msg_prefix='title should be displayed')
            self.assertContains(response, reverse('books:pdf', kwargs={'pid': item['pid']}),
                msg_prefix='link to pdf should be included in response')
            self.assertContains(response,
                '<abbr class="unapi-id" title="%s"></abbr>' % item['pid'],
                msg_prefix='unapi item id for %s should be included to allow zotero harvest' \
                           % item['pid'])

<<<<<<< HEAD
        # facets should be displayed also
        for collection, count in results.facet_counts.facet_fields['collection_label_facet']:
            self.assertContains(response, collection,
                msg_prefix='collection facet label should be displayed')
            self.assertContains(response, count,
                msg_prefix='collection facet count should be displayed')
=======
        # check that collection facets are displayed / linked
        for coll, count in solr_result.facet_counts.facet_fields['collection_label_facet']:
            self.assertContains(response, coll,
                msg_prefix='collection facet label should be displayed on search results page')
            # not a very definitive test, but at least check the number is displayed
            self.assertContains(response, count,
                msg_prefix='collection facet count should be displayed on search results page')
            self.assertContains(response,
                '?keyword=yellowbacks&amp;collection=%s' % coll.replace(' ', '%20'),
                msg_prefix='response should include link to search filtered by collection facet')
>>>>>>> dcc1fbd4

        # multiple terms and phrase
        response = self.client.get(search_url, {'keyword': 'yellowbacks "lecoq the detective" mystery'})
        for term in ['yellowbacks', 'lecoq the detective', 'mystery']:
            mocksolr.Q.assert_any_call(term)

        # filtered by collection
        response = self.client.get(search_url, {'keyword': 'lecoq', 'collection': 'Yellowbacks'})
        mocksolr.query.assert_any_call(collection_label='"%s"' % 'Yellowbacks')


    @patch('readux.books.views.Repository')
    def test_text(self, mockrepo):
        mockobj = Mock()
        mockobj.pid = 'vol:1'
        mockobj.label = 'ocm30452349_1908'
        mockrepo.return_value.get_object.return_value = mockobj
        mockobj.get_fulltext.return_value = 'sample text content'
        # to support for last modified conditional
        mockobj.ocr.created = datetime.now()

        text_url = reverse('books:text', kwargs={'pid': mockobj.pid})
        response = self.client.get(text_url)

        self.assertEqual(mockobj.get_fulltext.return_value, response.content,
            'volume full text should be returned as response content')
        self.assertEqual(response['Content-Type'], "text/plain")
        self.assertEqual(response['Content-Disposition'],
            'filename="%s.txt"' % mockobj.label)

        # various 404 conditions
        # - no ocr
        mockobj.ocr.exists = False
        response = self.client.get(text_url)
        self.assertEqual(404, response.status_code,
            'text view should 404 if ocr datastream does not exist')
        # - not a volume
        mockobj.has_requisite_content_models = False
        mockobj.ocr.exists = True
        response = self.client.get(text_url)
        self.assertEqual(404, response.status_code,
            'text view should 404 if object is not a Volume')
        # - object doesn't exist
        mockobj.exists = False
        mockobj.has_requisite_content_models = True
        response = self.client.get(text_url)
        self.assertEqual(404, response.status_code,
            'text view should 404 if object does not exist')

    @patch('readux.books.views.Repository')
    def test_unapi(self, mockrepo):
        unapi_url = reverse('books:unapi')

        # no params - should list available formats
        response = self.client.get(unapi_url)
        self.assertEqual('application/xml', response['content-type'],
            'response should be returned as xml')
        self.assertContains(response, '<formats>',
            msg_prefix='request with no parameters should return all formats')
        # volume formats only for now
        formats = Volume.unapi_formats
        for fmt_name, fmt_info in formats.iteritems():
            self.assertContains(response, '<format name="%s" type="%s"' \
                % (fmt_name, fmt_info['type']),
                msg_prefix='formats should include %s' % fmt_name)

        mockobj = Mock()
        mockobj.pid = 'vol:1'
        mockobj.label = 'ocm30452349_1908'
        mockobj.unapi_formats = Volume.unapi_formats
        # actual rdf dc logic tested elsewhere
        mockobj.rdf_dc.return_value = 'sample bogus rdf for testing purposes'
        mockrepo.return_value.get_object.return_value = mockobj

        # request with id but no format
        response = self.client.get(unapi_url, {'id': mockobj.pid})
        self.assertEqual('application/xml', response['content-type'],
            'response should be returned as xml')
        self.assertContains(response, '<formats id="%s">' % mockobj.pid,
            msg_prefix='request with id specified should return formats for that id')
        # volume formats only for now
        for fmt_name, fmt_info in formats.iteritems():
            self.assertContains(response, '<format name="%s" type="%s"' \
                % (fmt_name, fmt_info['type']),
                msg_prefix='formats should include %s' % fmt_name)

        # request with id and format
        response = self.client.get(unapi_url, {'id': mockobj.pid, 'format': 'rdf_dc'})
        self.assertEqual(formats['rdf_dc']['type'], response['content-type'],
            'response content-type should be set based on requested format')
        self.assertEqual(mockobj.rdf_dc.return_value, response.content,
            'response content should be set based on result of method corresponding to requested format')

    @patch('readux.books.views.Repository')
    def test_volume(self, mockrepo):
        mockobj = NonCallableMock()
        mockobj.pid = 'vol:1'
        mockobj.title = 'Lecoq, the detective'
        mockobj.volume = 'V.1'
        mockobj.date = ['1801']
        mockobj.creator = ['Gaboriau, Emile']
        mockobj.book.dc.content.description_list = [
           'Translation of: Monsieur Lecoq.',
           'Victorian yellowbacks + paperbacks, 1849-1905'
        ]
        mockobj.book.dc.content.publisher = 'London : Vizetelly'
        mockobj.book.volume_set = [mockobj, NonCallableMock(pid='vol:2')]
        mockrepo.return_value.get_object.return_value = mockobj
        # to support for last modified conditional
        mockobj.ocr.created = datetime.now()
        vol_url = reverse('books:volume', kwargs={'pid': mockobj.pid})
        response = self.client.get(vol_url)
        self.assertContains(response, mockobj.title,
            msg_prefix='response should include title')
        self.assertContains(response, mockobj.volume,
            msg_prefix='response should include volume label')
        self.assertContains(response, mockobj.date[0],
            msg_prefix='response should include date')
        self.assertContains(response, mockobj.creator[0],
            msg_prefix='response should include creator')
        for desc in mockobj.book.dc.content.description_list:
            self.assertContains(response, desc,
                msg_prefix='response should include dc:description')
        self.assertContains(response, mockobj.book.dc.content.publisher,
            msg_prefix='response should include publisher')
        self.assertContains(response, reverse('books:pdf', kwargs={'pid': mockobj.pid}),
            msg_prefix='response should include link to pdf')
        # related volumes
        self.assertContains(response, 'Related volumes',
            msg_prefix='response should include related volumes when present')
        self.assertContains(response,
            reverse('books:volume', kwargs={'pid': mockobj.book.volume_set[0].pid}),
            msg_prefix='response should link to related volumes')

        # non-existent should 404
        mockobj.exists = False
        response = self.client.get(vol_url)
        expected, got = 404, response.status_code
        self.assertEqual(expected, got,
            'expected %s for %s when object does not exist, got %s' % \
            (expected, vol_url, got))
        # exists but isn't a volume - should also 404
        mockobj.exists = True
        mockobj.has_requisite_content_models = False
        response = self.client.get(vol_url)
        expected, got = 404, response.status_code
        self.assertEqual(expected, got,
            'expected %s for %s when object is not a volume, got %s' % \
            (expected, vol_url, got))


class AbbyyOCRTestCase(TestCase):

    fixture_dir = os.path.join(settings.BASE_DIR, 'readux', 'books', 'fixtures')

    fr6v1_doc = os.path.join(fixture_dir, 'abbyyocr_fr6v1.xml')
    fr8v2_doc = os.path.join(fixture_dir, 'abbyyocr_fr8v2.xml')
    # language code
    eng = 'EnglishUnitedStates'

    def setUp(self):
        self.fr6v1 = load_xmlobject_from_file(self.fr6v1_doc, abbyyocr.Document)
        self.fr8v2 = load_xmlobject_from_file(self.fr8v2_doc, abbyyocr.Document)

    def test_document(self):
        # top-level document properties

        # finereader 6 v1
        self.assertEqual(132, self.fr6v1.page_count)
        self.assertEqual(self.eng, self.fr6v1.language)
        self.assertEqual(self.eng, self.fr6v1.languages)
        self.assert_(self.fr6v1.pages, 'page list should be non-empty')
        self.assertEqual(132, len(self.fr6v1.pages),
                         'number of pages should match page count')
        self.assert_(isinstance(self.fr6v1.pages[0], abbyyocr.Page))

        # finereader 8 v2
        self.assertEqual(186, self.fr8v2.page_count)
        self.assertEqual(self.eng, self.fr8v2.language)
        self.assertEqual(self.eng, self.fr8v2.languages)
        self.assert_(self.fr8v2.pages, 'page list should be non-empty')
        self.assertEqual(186, len(self.fr8v2.pages),
                         'number of pages should match page count')
        self.assert_(isinstance(self.fr8v2.pages[0], abbyyocr.Page))

    def test_page(self):
        # finereader 6 v1
        self.assertEqual(1500, self.fr6v1.pages[0].width)
        self.assertEqual(2174, self.fr6v1.pages[0].height)
        self.assertEqual(300, self.fr6v1.pages[0].resolution)
        # second page has picture block, no text
        self.assertEqual(1, len(self.fr6v1.pages[1].blocks))
        self.assertEqual(1, len(self.fr6v1.pages[1].picture_blocks))
        self.assertEqual(0, len(self.fr6v1.pages[1].text_blocks))
        self.assert_(isinstance(self.fr6v1.pages[1].blocks[0], abbyyocr.Block))
        # fourth page has paragraph text
        self.assert_(self.fr6v1.pages[3].paragraphs)
        self.assert_(isinstance(self.fr6v1.pages[3].paragraphs[0],
                                abbyyocr.Paragraph))

        # finereader 8 v2
        self.assertEqual(2182, self.fr8v2.pages[0].width)
        self.assertEqual(3093, self.fr8v2.pages[0].height)
        self.assertEqual(300, self.fr8v2.pages[0].resolution)
        # first page has multiple text/pic blocks
        self.assert_(self.fr8v2.pages[0].blocks)
        self.assert_(self.fr8v2.pages[0].picture_blocks)
        self.assert_(self.fr8v2.pages[0].text_blocks)
        self.assert_(isinstance(self.fr8v2.pages[0].blocks[0], abbyyocr.Block))
        # first page has paragraph text
        self.assert_(self.fr8v2.pages[0].paragraphs)
        self.assert_(isinstance(self.fr8v2.pages[0].paragraphs[0],
                                abbyyocr.Paragraph))

    def test_block(self):
        # finereader 6 v1
        # - basic block attributes
        b = self.fr6v1.pages[1].blocks[0]
        self.assertEqual('Picture', b.type)
        self.assertEqual(144, b.left)
        self.assertEqual(62, b.top)
        self.assertEqual(1358, b.right)
        self.assertEqual(2114, b.bottom)
        # - block with text
        b = self.fr6v1.pages[3].blocks[0]
        self.assert_(b.paragraphs)
        self.assert_(isinstance(b.paragraphs[0], abbyyocr.Paragraph))

        # finereader 8 v2
        b = self.fr8v2.pages[0].blocks[0]
        self.assertEqual('Text', b.type)
        self.assertEqual(282, b.left)
        self.assertEqual(156, b.top)
        self.assertEqual(384, b.right)
        self.assertEqual(228, b.bottom)
        self.assert_(b.paragraphs)
        self.assert_(isinstance(b.paragraphs[0], abbyyocr.Paragraph))

    def test_paragraph_line(self):
        # finereader 6 v1
        para = self.fr6v1.pages[3].paragraphs[0]
        # untested: align, left/right/start indent
        self.assert_(para.lines)
        self.assert_(isinstance(para.lines[0], abbyyocr.Line))
        line = para.lines[0]
        self.assertEqual(283, line.baseline)
        self.assertEqual(262, line.left)
        self.assertEqual(220, line.top)
        self.assertEqual(1220, line.right)
        self.assertEqual(294, line.bottom)
        # line text available via unicode
        self.assertEqual(u'MABEL MEREDITH;', unicode(line))
        # also mapped as formatted text (could repeat/segment)
        self.assert_(line.formatted_text) # should be non-empty
        self.assert_(isinstance(line.formatted_text[0], abbyyocr.Formatting))
        self.assertEqual(self.eng, line.formatted_text[0].language)
        self.assertEqual(u'MABEL  MEREDITH;', line.formatted_text[0].text) # not normalized

        # finereader 8 v2
        para = self.fr8v2.pages[1].paragraphs[0]
        self.assert_(para.lines)
        self.assert_(isinstance(para.lines[0], abbyyocr.Line))
        line = para.lines[0]
        self.assertEqual(1211, line.baseline)
        self.assertEqual(845, line.left)
        self.assertEqual(1160, line.top)
        self.assertEqual(1382, line.right)
        self.assertEqual(1213, line.bottom)
        self.assertEqual(u'EMORY UNIVERSITY', unicode(line))
        self.assert_(line.formatted_text) # should be non-empty
        self.assert_(isinstance(line.formatted_text[0], abbyyocr.Formatting))
        self.assertEqual(self.eng, line.formatted_text[0].language)
        self.assertEqual(u'EMORY UNIVERSITY', line.formatted_text[0].text)

    def test_frns(self):
        self.assertEqual('fr6v1:par|fr8v2:par', abbyyocr.frns('par'))
        self.assertEqual('fr6v1:text/fr6v1:par|fr8v2:text/fr8v2:par',
                         abbyyocr.frns('text/par'))<|MERGE_RESOLUTION|>--- conflicted
+++ resolved
@@ -268,14 +268,6 @@
                 msg_prefix='unapi item id for %s should be included to allow zotero harvest' \
                            % item['pid'])
 
-<<<<<<< HEAD
-        # facets should be displayed also
-        for collection, count in results.facet_counts.facet_fields['collection_label_facet']:
-            self.assertContains(response, collection,
-                msg_prefix='collection facet label should be displayed')
-            self.assertContains(response, count,
-                msg_prefix='collection facet count should be displayed')
-=======
         # check that collection facets are displayed / linked
         for coll, count in solr_result.facet_counts.facet_fields['collection_label_facet']:
             self.assertContains(response, coll,
@@ -286,7 +278,6 @@
             self.assertContains(response,
                 '?keyword=yellowbacks&amp;collection=%s' % coll.replace(' ', '%20'),
                 msg_prefix='response should include link to search filtered by collection facet')
->>>>>>> dcc1fbd4
 
         # multiple terms and phrase
         response = self.client.get(search_url, {'keyword': 'yellowbacks "lecoq the detective" mystery'})
