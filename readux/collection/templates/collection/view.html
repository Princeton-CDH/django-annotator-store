--- conflicted
+++ resolved
@@ -6,27 +6,15 @@
 {% block head_extras %}
   <link rel="unapi-server" type="application/xml" title="unAPI" href="{% url 'books:unapi' %}" />
 
-<<<<<<< HEAD
-  {% if collection.cover or collection.banner %} {# testing; probably should use collection.banner instead of collection.cover #}
-=======
  {% if collection.banner or collection.cover %}
->>>>>>> fd194924
   <style type="text/css">
     header#page-bg{
       {% if collection.banner %}
       background-image:url({{ collection.banner.get__blurred__banner }});
-<<<<<<< HEAD
-      {% elif collection.cover %} {# use cover as fallback image if banner is not set #}
-      background-image:url({{ collection.cover.get__blurred__banner }});
-      {% endif %}
-    }
-=======
       {% else %}  {# use cover image as fallback if banner is not set #}
       background-image:url({{ collection.cover.get__blurred__banner }});
       {% endif %}
     }
-
->>>>>>> fd194924
   </style>
  {% endif %}
 {% endblock %}
